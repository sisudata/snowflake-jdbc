/*
 * Copyright (c) 2012-2022 Snowflake Computing Inc. All rights reserved.
 */

package net.snowflake.client.core;

import static net.snowflake.client.jdbc.SnowflakeUtil.systemGetProperty;
import static org.apache.http.client.config.CookieSpecs.DEFAULT;
import static org.apache.http.client.config.CookieSpecs.IGNORE_COOKIES;

import com.amazonaws.ClientConfiguration;
import com.amazonaws.Protocol;
import com.google.common.base.Strings;
import com.microsoft.azure.storage.OperationContext;
import com.snowflake.client.jdbc.SnowflakeDriver;
import java.io.*;
import java.net.InetSocketAddress;
import java.net.Proxy;
import java.net.Socket;
import java.security.KeyManagementException;
import java.security.NoSuchAlgorithmException;
import java.util.Map;
import java.util.Properties;
import java.util.concurrent.ConcurrentHashMap;
import java.util.concurrent.TimeUnit;
import java.util.concurrent.atomic.AtomicBoolean;
import javax.annotation.Nullable;
import javax.net.ssl.TrustManager;
import net.snowflake.client.jdbc.ErrorCode;
import net.snowflake.client.jdbc.RestRequest;
import net.snowflake.client.jdbc.SnowflakeSQLException;
import net.snowflake.client.jdbc.SnowflakeUtil;
import net.snowflake.client.log.ArgSupplier;
import net.snowflake.client.log.SFLogger;
import net.snowflake.client.log.SFLoggerFactory;
import net.snowflake.client.util.SecretDetector;
import net.snowflake.common.core.SqlState;
import org.apache.commons.io.IOUtils;
import org.apache.http.HttpHost;
import org.apache.http.auth.AuthScope;
import org.apache.http.auth.Credentials;
import org.apache.http.auth.UsernamePasswordCredentials;
import org.apache.http.client.CredentialsProvider;
import org.apache.http.client.config.RequestConfig;
import org.apache.http.client.methods.CloseableHttpResponse;
import org.apache.http.client.methods.HttpRequestBase;
import org.apache.http.config.Registry;
import org.apache.http.config.RegistryBuilder;
import org.apache.http.conn.socket.ConnectionSocketFactory;
import org.apache.http.conn.socket.PlainConnectionSocketFactory;
import org.apache.http.impl.client.BasicCredentialsProvider;
import org.apache.http.impl.client.CloseableHttpClient;
import org.apache.http.impl.client.DefaultRedirectStrategy;
import org.apache.http.impl.client.HttpClientBuilder;
import org.apache.http.impl.conn.PoolingHttpClientConnectionManager;
import org.apache.http.protocol.HttpContext;
import org.apache.http.ssl.SSLInitializationException;
import org.apache.http.util.EntityUtils;

public class HttpUtil {
  static final SFLogger logger = SFLoggerFactory.getLogger(HttpUtil.class);

  static final int DEFAULT_MAX_CONNECTIONS = 300;
  static final int DEFAULT_MAX_CONNECTIONS_PER_ROUTE = 300;
  static final int DEFAULT_CONNECTION_TIMEOUT = 60000;
  static final int DEFAULT_HTTP_CLIENT_SOCKET_TIMEOUT = 300000; // ms
  static final int DEFAULT_TTL = -1; // secs
  static final int DEFAULT_IDLE_CONNECTION_TIMEOUT = 5; // secs
  static final int DEFAULT_DOWNLOADED_CONDITION_TIMEOUT = 3600; // secs

  public static final String JDBC_TTL = "net.snowflake.jdbc.ttl";
  public static final String JDBC_MAX_CONNECTIONS_PROPERTY = "net.snowflake.jdbc.max_connections";
  public static final String JDBC_MAX_CONNECTIONS_PER_ROUTE_PROPERTY =
      "net.snowflake.jdbc.max_connections_per_route";

  /**
   * The unique httpClient shared by all connections. This will benefit long- lived clients. Key =
   * proxy host + proxy port + nonProxyHosts, Value = Map of [OCSPMode, HttpClient]
   */
  public static Map<HttpClientSettingsKey, CloseableHttpClient> httpClient =
      new ConcurrentHashMap<>();

  /**
   * The unique httpClient map shared by all connections that don't want decompression. This will
   * benefit long-lived clients. Key = proxy host + proxy port + nonProxyHosts, Value = Map
   * [OCSPMode, HttpClient]
   */
  private static Map<HttpClientSettingsKey, CloseableHttpClient> httpClientWithoutDecompression =
      new ConcurrentHashMap<>();

  /** The map of snowflake route planners */
  private static Map<HttpClientSettingsKey, SnowflakeMutableProxyRoutePlanner>
      httpClientRoutePlanner = new ConcurrentHashMap<>();

  /** Handle on the static connection manager, to gather statistics mainly */
  private static PoolingHttpClientConnectionManager connectionManager = null;

  /** default request configuration, to be copied on individual requests. */
  private static RequestConfig DefaultRequestConfig = null;

  private static boolean socksProxyDisabled = false;

  /** customized proxy properties */
  static boolean httpUseProxy = false;

  public static long getDownloadedConditionTimeoutInSeconds() {
    return DEFAULT_DOWNLOADED_CONDITION_TIMEOUT;
  }

  public static void closeExpiredAndIdleConnections() {
    if (connectionManager != null) {
      synchronized (connectionManager) {
        logger.debug("connection pool stats: {}", connectionManager.getTotalStats());
        connectionManager.closeExpiredConnections();
        connectionManager.closeIdleConnections(DEFAULT_IDLE_CONNECTION_TIMEOUT, TimeUnit.SECONDS);
      }
    }
  }

  /**
   * A static function to set S3 proxy params when there is a valid session
   *
   * @param key key to HttpClient map containing OCSP and proxy info
   * @param clientConfig the configuration needed by S3 to set the proxy
   */
  public static void setProxyForS3(HttpClientSettingsKey key, ClientConfiguration clientConfig) {
    if (key != null && key.usesProxy()) {
      clientConfig.setProxyProtocol(key.getProxyProtocol());
      clientConfig.setProxyHost(key.getProxyHost());
      clientConfig.setProxyPort(key.getProxyPort());
      clientConfig.setNonProxyHosts(key.getNonProxyHosts());
      if (!Strings.isNullOrEmpty(key.getProxyUser())
          && !Strings.isNullOrEmpty(key.getProxyPassword())) {
        clientConfig.setProxyUsername(key.getProxyUser());
        clientConfig.setProxyPassword(key.getProxyPassword());
      }
    }
  }

  /**
   * A static function to set S3 proxy params for sessionless connections using the proxy params
   * from the StageInfo
   *
   * @param proxyProperties proxy properties
   * @param clientConfig the configuration needed by S3 to set the proxy
   * @throws SnowflakeSQLException
   */
  public static void setSessionlessProxyForS3(
      Properties proxyProperties, ClientConfiguration clientConfig) throws SnowflakeSQLException {
    // do nothing yet
    if (proxyProperties != null
        && proxyProperties.size() > 0
        && proxyProperties.getProperty(SFSessionProperty.USE_PROXY.getPropertyKey()) != null) {
      Boolean useProxy =
          Boolean.valueOf(
              proxyProperties.getProperty(SFSessionProperty.USE_PROXY.getPropertyKey()));
      if (useProxy) {
        // set up other proxy related values.
        String proxyHost =
            proxyProperties.getProperty(SFSessionProperty.PROXY_HOST.getPropertyKey());
        int proxyPort;
        try {
          proxyPort =
              Integer.parseInt(
                  proxyProperties.getProperty(SFSessionProperty.PROXY_PORT.getPropertyKey()));
        } catch (NumberFormatException | NullPointerException e) {
          throw new SnowflakeSQLException(
              ErrorCode.INVALID_PROXY_PROPERTIES, "Could not parse port number");
        }
        String proxyUser =
            proxyProperties.getProperty(SFSessionProperty.PROXY_USER.getPropertyKey());
        String proxyPassword =
            proxyProperties.getProperty(SFSessionProperty.PROXY_PASSWORD.getPropertyKey());
        String nonProxyHosts =
            proxyProperties.getProperty(SFSessionProperty.NON_PROXY_HOSTS.getPropertyKey());
        String proxyProtocol =
            proxyProperties.getProperty(SFSessionProperty.PROXY_PROTOCOL.getPropertyKey());
        Protocol protocolEnum =
            (!Strings.isNullOrEmpty(proxyProtocol) && proxyProtocol.equalsIgnoreCase("https"))
                ? Protocol.HTTPS
                : Protocol.HTTP;
        clientConfig.setProxyHost(proxyHost);
        clientConfig.setProxyPort(proxyPort);
        clientConfig.setNonProxyHosts(nonProxyHosts);
        clientConfig.setProxyProtocol(protocolEnum);
        if (!Strings.isNullOrEmpty(proxyUser) && !Strings.isNullOrEmpty(proxyPassword)) {
          clientConfig.setProxyUsername(proxyUser);
          clientConfig.setProxyPassword(proxyPassword);
        }
      }
    }
  }

  /**
   * A static function to set Azure proxy params for sessionless connections using the proxy params
   * from the StageInfo
   *
   * @param proxyProperties proxy properties
   * @param opContext the configuration needed by Azure to set the proxy
   * @throws SnowflakeSQLException
   */
  public static void setSessionlessProxyForAzure(
      Properties proxyProperties, OperationContext opContext) throws SnowflakeSQLException {
    if (proxyProperties != null
        && proxyProperties.size() > 0
        && proxyProperties.getProperty(SFSessionProperty.USE_PROXY.getPropertyKey()) != null) {
      Boolean useProxy =
          Boolean.valueOf(
              proxyProperties.getProperty(SFSessionProperty.USE_PROXY.getPropertyKey()));
      if (useProxy) {
        String proxyHost =
            proxyProperties.getProperty(SFSessionProperty.PROXY_HOST.getPropertyKey());
        int proxyPort;
        try {
          proxyPort =
              Integer.parseInt(
                  proxyProperties.getProperty(SFSessionProperty.PROXY_PORT.getPropertyKey()));
        } catch (NumberFormatException | NullPointerException e) {
          throw new SnowflakeSQLException(
              ErrorCode.INVALID_PROXY_PROPERTIES, "Could not parse port number");
        }
        Proxy azProxy = new Proxy(Proxy.Type.HTTP, new InetSocketAddress(proxyHost, proxyPort));
        opContext.setProxy(azProxy);
      }
    }
  }

  /**
   * A static function to set Azure proxy params when there is a valid session
   *
   * @param key key to HttpClient map containing OCSP and proxy info
   * @param opContext the configuration needed by Azure to set the proxy
   */
  public static void setProxyForAzure(HttpClientSettingsKey key, OperationContext opContext) {
    if (key != null && key.usesProxy()) {
      Proxy azProxy =
          new Proxy(Proxy.Type.HTTP, new InetSocketAddress(key.getProxyHost(), key.getProxyPort()));
      opContext.setProxy(azProxy);
    }
  }

  /**
   * Constructs a user-agent header with the following pattern: connector_name/connector_version
   * (os-platform_info) language_implementation/language_version
   *
   * @return string for user-agent header
   */
  private static String buildUserAgent() {
    // Start with connector name
    StringBuilder builder = new StringBuilder("JDBC/");
    // Append connector version and parenthesis start
    builder.append(SnowflakeDriver.implementVersion);
    builder.append(" (");
    // Generate OS platform and version from system properties
    String osPlatform = (systemGetProperty("os.name") != null) ? systemGetProperty("os.name") : "";
    String osVersion =
        (systemGetProperty("os.version") != null) ? systemGetProperty("os.version") : "";
    // Append OS platform and version separated by a space
    builder.append(osPlatform);
    builder.append(" ");
    builder.append(osVersion);
    // Append language name
    builder.append(") JAVA/");
    // Generate string for language version from system properties and append it
    String languageVersion =
        (systemGetProperty("java.version") != null) ? systemGetProperty("java.version") : "";
    builder.append(languageVersion);
    String userAgent = builder.toString();
    return userAgent;
  }

  /**
   * Build an Http client using our set of default.
   *
   * @param key Key to HttpClient hashmap containing OCSP mode and proxy information, could be null
   * @param ocspCacheFile OCSP response cache file. If null, the default OCSP response file will be
   *     used.
   * @param downloadCompressed Whether the HTTP client should be built requesting no decompression
   * @return HttpClient object
   */
  public static CloseableHttpClient buildHttpClient(
      @Nullable HttpClientSettingsKey key, File ocspCacheFile, boolean downloadCompressed) {
    // set timeout so that we don't wait forever.
    // Setup the default configuration for all requests on this client

    int timeToLive = convertSystemPropertyToIntValue(JDBC_TTL, DEFAULT_TTL);
    logger.debug("time to live in connection pooling manager: {}", timeToLive);

    // Set proxy settings for DefaultRequestConfig. If current proxy settings are the same as for
    // the last request, keep the current DefaultRequestConfig. If not, build a new
    // DefaultRequestConfig and set the new proxy settings for it
    HttpHost proxy =
        (key != null && key.usesProxy())
            ? new HttpHost(
                key.getProxyHost(), key.getProxyPort(), key.getProxyProtocol().toString())
            : null;
    // If defaultrequestconfig is not initialized or its proxy settings do not match current proxy
    // settings, re-build it (current or old proxy settings could be null, so null check is
    // included)
    boolean noDefaultRequestConfig =
        DefaultRequestConfig == null || DefaultRequestConfig.getProxy() == null;
    if (noDefaultRequestConfig || !DefaultRequestConfig.getProxy().equals(proxy)) {
      RequestConfig.Builder builder =
          RequestConfig.custom()
              .setConnectTimeout(DEFAULT_CONNECTION_TIMEOUT)
              .setConnectionRequestTimeout(DEFAULT_CONNECTION_TIMEOUT)
              .setSocketTimeout(DEFAULT_HTTP_CLIENT_SOCKET_TIMEOUT);
      // only set the proxy settings if they are not null
      // but no value has been specified for nonProxyHosts
      // the route planner will determine whether to use a proxy based on nonProxyHosts value.
      if (proxy != null && Strings.isNullOrEmpty(key.getNonProxyHosts())) {
        builder.setProxy(proxy);
      }
      DefaultRequestConfig = builder.build();
    }

    TrustManager[] trustManagers = null;
    if (key != null && key.getOcspMode() != OCSPMode.INSECURE) {
      // A custom TrustManager is required only if insecureMode is disabled,
      // which is by default in the production. insecureMode can be enabled
      // 1) OCSP service is down for reasons, 2) PowerMock test tht doesn't
      // care OCSP checks.
      // OCSP FailOpen is ON by default
      try {
        TrustManager[] tm = {new SFTrustManager(key, ocspCacheFile)};
        trustManagers = tm;
      } catch (Exception | Error err) {
        // dump error stack
        StringWriter errors = new StringWriter();
        err.printStackTrace(new PrintWriter(errors));
        logger.error(errors.toString(), true);
        throw new RuntimeException(err); // rethrow the exception
      }
    }
    try {
      Registry<ConnectionSocketFactory> registry =
          RegistryBuilder.<ConnectionSocketFactory>create()
              .register(
                  "https", new SFSSLConnectionSocketFactory(trustManagers, socksProxyDisabled))
              .register("http", new SFConnectionSocketFactory())
              .build();

      // Build a connection manager with enough connections
      connectionManager =
          new PoolingHttpClientConnectionManager(
              registry, null, null, null, timeToLive, TimeUnit.SECONDS);
      int maxConnections =
          convertSystemPropertyToIntValue(JDBC_MAX_CONNECTIONS_PROPERTY, DEFAULT_MAX_CONNECTIONS);
      int maxConnectionsPerRoute =
          convertSystemPropertyToIntValue(
              JDBC_MAX_CONNECTIONS_PER_ROUTE_PROPERTY, DEFAULT_MAX_CONNECTIONS_PER_ROUTE);
      logger.debug(
          "Max connections total in connection pooling manager: {}; max connections per route: {}",
          maxConnections,
          maxConnectionsPerRoute);
      connectionManager.setMaxTotal(maxConnections);
      connectionManager.setDefaultMaxPerRoute(maxConnectionsPerRoute);

      HttpClientBuilder httpClientBuilder =
          HttpClientBuilder.create()
              .setConnectionManager(connectionManager)
              // Support JVM proxy settings
              .useSystemProperties()
              .setRedirectStrategy(new DefaultRedirectStrategy())
              .setUserAgent(buildUserAgent()) // needed for Okta
              .disableCookieManagement() // SNOW-39748
              .disableContentCompression();

      if (key != null && key.usesProxy()) {
        // use the custom proxy properties
        SnowflakeMutableProxyRoutePlanner sdkProxyRoutePlanner =
            httpClientRoutePlanner.computeIfAbsent(
                key,
                k ->
                    new SnowflakeMutableProxyRoutePlanner(
                        key.getProxyHost(),
                        key.getProxyPort(),
                        key.getProxyProtocol(),
                        key.getNonProxyHosts()));
        httpClientBuilder = httpClientBuilder.setProxy(proxy).setRoutePlanner(sdkProxyRoutePlanner);
        if (!Strings.isNullOrEmpty(key.getProxyUser())
            && !Strings.isNullOrEmpty(key.getProxyPassword())) {
          Credentials credentials =
              new UsernamePasswordCredentials(key.getProxyUser(), key.getProxyPassword());
          AuthScope authScope = new AuthScope(key.getProxyHost(), key.getProxyPort());
          CredentialsProvider credentialsProvider = new BasicCredentialsProvider();
          credentialsProvider.setCredentials(authScope, credentials);
          httpClientBuilder = httpClientBuilder.setDefaultCredentialsProvider(credentialsProvider);
        }
      }
      httpClientBuilder.setDefaultRequestConfig(DefaultRequestConfig);
      if (downloadCompressed) {
        httpClientBuilder = httpClientBuilder.disableContentCompression();
      }
      return httpClientBuilder.build();
    } catch (NoSuchAlgorithmException | KeyManagementException ex) {
      throw new SSLInitializationException(ex.getMessage(), ex);
    }
  }

  public static void updateRoutePlanner(HttpClientSettingsKey key) {
    if (httpClientRoutePlanner.containsKey(key)
        && !httpClientRoutePlanner
            .get(key)
            .getNonProxyHosts()
            .equalsIgnoreCase(key.getNonProxyHosts())) {
      httpClientRoutePlanner.get(key).setNonProxyHosts(key.getNonProxyHosts());
    }
  }

  /**
   * Gets HttpClient with insecureMode false
   *
   * @param ocspAndProxyKey OCSP mode and proxy settings for httpclient
   * @return HttpClient object shared across all connections
   */
  public static CloseableHttpClient getHttpClient(HttpClientSettingsKey ocspAndProxyKey) {
    return initHttpClient(ocspAndProxyKey, null);
  }

  /**
   * Gets HttpClient with insecureMode false and disabling decompression
   *
   * @param ocspAndProxyKey OCSP mode and proxy settings for httpclient
   * @return HttpClient object shared across all connections
   */
  public static CloseableHttpClient getHttpClientWithoutDecompression(
      HttpClientSettingsKey ocspAndProxyKey) {
    return initHttpClientWithoutDecompression(ocspAndProxyKey, null);
  }

  /**
   * Accessor for the HTTP client singleton.
   *
   * @param key contains information needed to build specific HttpClient
   * @param ocspCacheFile OCSP response cache file name. if null, the default file will be used.
   * @return HttpClient object shared across all connections
   */
  public static CloseableHttpClient initHttpClientWithoutDecompression(
      HttpClientSettingsKey key, File ocspCacheFile) {
    updateRoutePlanner(key);
    return httpClientWithoutDecompression.computeIfAbsent(
        key, k -> buildHttpClient(key, ocspCacheFile, true));
  }

  /**
   * Accessor for the HTTP client singleton.
   *
   * @param key contains information needed to build specific HttpClient
   * @param ocspCacheFile OCSP response cache file name. if null, the default file will be used.
   * @return HttpClient object shared across all connections
   */
  public static CloseableHttpClient initHttpClient(HttpClientSettingsKey key, File ocspCacheFile) {
    updateRoutePlanner(key);
    return httpClient.computeIfAbsent(key, k -> buildHttpClient(key, ocspCacheFile, key.getGzipDisabled()));
  }

  /**
   * Return a request configuration inheriting from the default request configuration of the shared
   * HttpClient with a different socket timeout.
   *
   * @param soTimeoutMs - custom socket timeout in milli-seconds
   * @param withoutCookies - whether this request should ignore cookies or not
   * @return RequestConfig object
   */
  public static RequestConfig getDefaultRequestConfigWithSocketTimeout(
      int soTimeoutMs, boolean withoutCookies) {
    final String cookieSpec = withoutCookies ? IGNORE_COOKIES : DEFAULT;
    return RequestConfig.copy(DefaultRequestConfig)
        .setSocketTimeout(soTimeoutMs)
        .setCookieSpec(cookieSpec)
        .build();
  }

  /**
   * Return a request configuration inheriting from the default request configuration of the shared
   * HttpClient with a different socket and connect timeout.
   *
   * @param requestSocketAndConnectTimeout - custom socket and connect timeout in milli-seconds
   * @param withoutCookies - whether this request should ignore cookies or not
   * @return RequestConfig object
   */
  public static RequestConfig getDefaultRequestConfigWithSocketAndConnectTimeout(
      int requestSocketAndConnectTimeout, boolean withoutCookies) {
    final String cookieSpec = withoutCookies ? IGNORE_COOKIES : DEFAULT;
    return RequestConfig.copy(DefaultRequestConfig)
        .setSocketTimeout(requestSocketAndConnectTimeout)
        .setConnectTimeout(requestSocketAndConnectTimeout)
        .setCookieSpec(cookieSpec)
        .build();
  }

  /**
   * Return a request configuration inheriting from the default request configuration of the shared
   * HttpClient with the coopkie spec set to ignore.
   *
   * @return RequestConfig object
   */
  public static RequestConfig getRequestConfigWithoutCookies() {
    return RequestConfig.copy(DefaultRequestConfig).setCookieSpec(IGNORE_COOKIES).build();
  }

  public static void setRequestConfig(RequestConfig requestConfig) {
    DefaultRequestConfig = requestConfig;
  }

  /**
   * Accessor for the HTTP client singleton.
   *
   * @return HTTP Client stats in string representation
   */
  private static String getHttpClientStats() {
    return connectionManager == null ? "" : connectionManager.getTotalStats().toString();
  }

  /**
   * Enables/disables use of the SOCKS proxy when creating sockets
   *
   * @param socksProxyDisabled new value
   */
  public static void setSocksProxyDisabled(boolean socksProxyDisabled) {
    HttpUtil.socksProxyDisabled = socksProxyDisabled;
  }

  /**
   * Returns whether the SOCKS proxy is disabled for this JVM
   *
   * @return whether the SOCKS proxy is disabled
   */
  public static boolean isSocksProxyDisabled() {
    return HttpUtil.socksProxyDisabled;
  }

  /**
   * Executes a HTTP request with the cookie spec set to IGNORE_COOKIES
   *
   * @param httpRequest HttpRequestBase
   * @param retryTimeout retry timeout
   * @param authTimeout authenticator specific timeout
   * @param socketTimeout socket timeout (in ms)
   * @param retryCount retry count for the request
   * @param injectSocketTimeout injecting socket timeout
   * @param canceling canceling?
   * @param ocspAndProxyKey OCSP mode and proxy settings for httpclient
   * @return response
   * @throws SnowflakeSQLException if Snowflake error occurs
   * @throws IOException raises if a general IO error occurs
   */
  static String executeRequestWithoutCookies(
      HttpRequestBase httpRequest,
      int retryTimeout,
      int authTimeout,
      int socketTimeout,
      int retryCount,
      int injectSocketTimeout,
      AtomicBoolean canceling,
      HttpClientSettingsKey ocspAndProxyKey)
      throws SnowflakeSQLException, IOException {
    return executeRequestInternal(
        httpRequest,
        retryTimeout,
        authTimeout,
        socketTimeout,
        retryCount,
        injectSocketTimeout,
        canceling,
        true, // no cookie
        false, // no retry parameter
        true, // guid? (do we need this?)
        false, // no retry on HTTP 403
        getHttpClient(ocspAndProxyKey),
        new ExecTimeTelemetryData());
  }

  /**
   * Executes a HTTP request for Snowflake.
   *
   * @param httpRequest HttpRequestBase
   * @param retryTimeout retry timeout
   * @param authTimeout authenticator specific timeout
   * @param socketTimeout socket timeout (in ms)
   * @param retryCount retry count for the request
   * @param ocspAndProxyKey OCSP mode and proxy settings for httpclient
   * @return response
   * @throws SnowflakeSQLException if Snowflake error occurs
   * @throws IOException raises if a general IO error occurs
   */
  public static String executeGeneralRequest(
<<<<<<< HEAD
      HttpRequestBase httpRequest, int retryTimeout, HttpClientSettingsKey ocspAndProxyAndGzipKey)
=======
      HttpRequestBase httpRequest,
      int retryTimeout,
      int authTimeout,
      int socketTimeout,
      int retryCount,
      HttpClientSettingsKey ocspAndProxyKey)
>>>>>>> a8f50a07
      throws SnowflakeSQLException, IOException {
    return executeRequest(
        httpRequest,
        retryTimeout,
        authTimeout,
        socketTimeout,
        retryCount,
        0, // no inject socket timeout
        null, // no canceling
        false, // no retry parameter
        false, // no retry on HTTP 403
        ocspAndProxyAndGzipKey,
        new ExecTimeTelemetryData());
  }

  /**
   * Executes a HTTP request for Snowflake
   *
   * @param httpRequest HttpRequestBase
   * @param retryTimeout retry timeout
   * @param authTimeout authenticator specific timeout
   * @param socketTimeout socket timeout (in ms)
   * @param retryCount retry count for the request
   * @param httpClient client object used to communicate with other machine
   * @return response
   * @throws SnowflakeSQLException if Snowflake error occurs
   * @throws IOException raises if a general IO error occurs
   */
  public static String executeGeneralRequest(
      HttpRequestBase httpRequest,
      int retryTimeout,
      int authTimeout,
      int socketTimeout,
      int retryCount,
      CloseableHttpClient httpClient)
      throws SnowflakeSQLException, IOException {
    return executeRequestInternal(
        httpRequest,
        retryTimeout,
        authTimeout,
        socketTimeout,
        retryCount,
        0, // no inject socket timeout
        null, // no canceling
        false, // with cookie
        false, // no retry parameter
        true, // include request GUID
        false, // no retry on HTTP 403
        httpClient,
        new ExecTimeTelemetryData());
  }

  /**
   * Executes a HTTP request for Snowflake.
   *
   * @param httpRequest HttpRequestBase
   * @param retryTimeout retry timeout
   * @param authTimeout authenticator timeout
   * @param socketTimeout socket timeout (in ms)
   * @param retryCount retry count for the request
   * @param injectSocketTimeout injecting socket timeout
   * @param canceling canceling?
   * @param includeRetryParameters whether to include retry parameters in retried requests
   * @param retryOnHTTP403 whether to retry on HTTP 403 or not
   * @param ocspAndProxyKey OCSP mode and proxy settings for httpclient
   * @return response
   * @throws SnowflakeSQLException if Snowflake error occurs
   * @throws IOException raises if a general IO error occurs
   */
  public static String executeRequest(
      HttpRequestBase httpRequest,
      int retryTimeout,
      int authTimeout,
      int socketTimeout,
      int retryCount,
      int injectSocketTimeout,
      AtomicBoolean canceling,
      boolean includeRetryParameters,
      boolean retryOnHTTP403,
      HttpClientSettingsKey ocspAndProxyKey,
      ExecTimeTelemetryData execTimeData)
      throws SnowflakeSQLException, IOException {
    boolean ocspEnabled = !(ocspAndProxyKey.getOcspMode().equals(OCSPMode.INSECURE));
    execTimeData.setOCSPStatus(ocspEnabled);
    return executeRequestInternal(
        httpRequest,
        retryTimeout,
        authTimeout,
        socketTimeout,
        retryCount,
        injectSocketTimeout,
        canceling,
        false, // with cookie (do we need cookie?)
        includeRetryParameters,
        true, // include request GUID
        retryOnHTTP403,
        getHttpClient(ocspAndProxyKey),
        execTimeData);
  }

  /**
   * Helper to execute a request with retry and check and throw exception if response is not
   * success. This should be used only for small request has it execute the REST request and get
   * back the result as a string.
   *
   * <p>Connection under the httpRequest is released.
   *
   * @param httpRequest request object contains all the information
   * @param retryTimeout retry timeout (in seconds)
   * @param authTimeout authenticator specific timeout (in seconds)
   * @param socketTimeout socket timeout (in ms)
   * @param retryCount retry count for the request
   * @param injectSocketTimeout simulate socket timeout
   * @param canceling canceling flag
   * @param withoutCookies whether this request should ignore cookies
   * @param includeRetryParameters whether to include retry parameters in retried requests
   * @param includeRequestGuid whether to include request_guid
   * @param retryOnHTTP403 whether to retry on HTTP 403
   * @param httpClient client object used to communicate with other machine
   * @return response in String
   * @throws SnowflakeSQLException if Snowflake error occurs
   * @throws IOException raises if a general IO error occurs
   */
  private static String executeRequestInternal(
      HttpRequestBase httpRequest,
      int retryTimeout,
      int authTimeout,
      int socketTimeout,
      int retryCount,
      int injectSocketTimeout,
      AtomicBoolean canceling,
      boolean withoutCookies,
      boolean includeRetryParameters,
      boolean includeRequestGuid,
      boolean retryOnHTTP403,
      CloseableHttpClient httpClient,
      ExecTimeTelemetryData execTimeData)
      throws SnowflakeSQLException, IOException {
    // HttpRequest.toString() contains request URI. Scrub any credentials, if
    // present, before logging
    String requestInfoScrubbed = SecretDetector.maskSASToken(httpRequest.toString());

    logger.debug(
        "Pool: {} Executing: {}", (ArgSupplier) HttpUtil::getHttpClientStats, requestInfoScrubbed);

    String theString;
    StringWriter writer = null;
    CloseableHttpResponse response = null;

    try {
      response =
          RestRequest.execute(
              httpClient,
              httpRequest,
              retryTimeout,
              authTimeout,
              socketTimeout,
              retryCount,
              injectSocketTimeout,
              canceling,
              withoutCookies,
              includeRetryParameters,
              includeRequestGuid,
              retryOnHTTP403,
              execTimeData);

      if (response == null || response.getStatusLine().getStatusCode() != 200) {
        logger.error("Error executing request: {}", requestInfoScrubbed);

        SnowflakeUtil.logResponseDetails(response, logger);

        if (response != null) {
          EntityUtils.consume(response.getEntity());
        }

        throw new SnowflakeSQLException(
            SqlState.IO_ERROR,
            ErrorCode.NETWORK_ERROR.getMessageCode(),
            "HTTP status="
                + ((response != null)
                    ? response.getStatusLine().getStatusCode()
                    : "null response"));
      }

      execTimeData.setResponseIOStreamStart(SnowflakeUtil.getEpochTimeInMicroSeconds());
      writer = new StringWriter();
      try (InputStream ins = response.getEntity().getContent()) {
        IOUtils.copy(ins, writer, "UTF-8");
      }
      theString = writer.toString();
      execTimeData.setResponseIOStreamEnd(SnowflakeUtil.getEpochTimeInMicroSeconds());
    } finally {
      IOUtils.closeQuietly(writer);
      IOUtils.closeQuietly(response);
    }

    logger.debug(
        "Pool: {} Request returned for: {}",
        (ArgSupplier) HttpUtil::getHttpClientStats,
        requestInfoScrubbed);

    return theString;
  }

  // This is a workaround for JDK-7036144.
  //
  // The GZIPInputStream prematurely closes its input if a) it finds
  // a whole GZIP block and b) input.available() returns 0. In order
  // to work around this issue, we inject a thin wrapper for the
  // InputStream whose available() method always returns at least 1.
  //
  // Further details on this bug:
  //   http://bugs.java.com/bugdatabase/view_bug.do?bug_id=7036144
  public static final class HttpInputStream extends InputStream {
    private final InputStream httpIn;

    public HttpInputStream(InputStream httpIn) {
      this.httpIn = httpIn;
    }

    // This is the only modified function, all other
    // methods are simple wrapper around the HTTP stream.
    @Override
    public final int available() throws IOException {
      int available = httpIn.available();
      return available == 0 ? 1 : available;
    }

    // ONLY WRAPPER METHODS FROM HERE ON.
    @Override
    public final int read() throws IOException {
      return httpIn.read();
    }

    @Override
    public final int read(byte b[]) throws IOException {
      return httpIn.read(b);
    }

    @Override
    public final int read(byte b[], int off, int len) throws IOException {
      return httpIn.read(b, off, len);
    }

    @Override
    public final long skip(long n) throws IOException {
      return httpIn.skip(n);
    }

    @Override
    public final void close() throws IOException {
      httpIn.close();
    }

    @Override
    public synchronized void mark(int readlimit) {
      httpIn.mark(readlimit);
    }

    @Override
    public synchronized void reset() throws IOException {
      httpIn.reset();
    }

    @Override
    public final boolean markSupported() {
      return httpIn.markSupported();
    }
  }

  static final class SFConnectionSocketFactory extends PlainConnectionSocketFactory {
    @Override
    public Socket createSocket(HttpContext ctx) throws IOException {
      if (socksProxyDisabled) {
        return new Socket(Proxy.NO_PROXY);
      }
      return super.createSocket(ctx);
    }
  }

  /**
   * Helper function to convert system properties to integers
   *
   * @param systemProperty name of the system property
   * @param defaultValue default value used
   * @return the value of the system property, else the default value
   */
  static int convertSystemPropertyToIntValue(String systemProperty, int defaultValue) {
    String systemPropertyValue = systemGetProperty(systemProperty);
    int returnVal = defaultValue;
    if (systemPropertyValue != null) {
      try {
        returnVal = Integer.parseInt(systemPropertyValue);
      } catch (NumberFormatException ex) {
        logger.info(
            "Failed to parse the system parameter {} with value {}",
            systemProperty,
            systemPropertyValue);
      }
    }
    return returnVal;
  }
}<|MERGE_RESOLUTION|>--- conflicted
+++ resolved
@@ -580,22 +580,18 @@
    * @param authTimeout authenticator specific timeout
    * @param socketTimeout socket timeout (in ms)
    * @param retryCount retry count for the request
-   * @param ocspAndProxyKey OCSP mode and proxy settings for httpclient
+   * @param ocspAndProxyAndGzipKey OCSP mode and proxy settings for httpclient
    * @return response
    * @throws SnowflakeSQLException if Snowflake error occurs
    * @throws IOException raises if a general IO error occurs
    */
   public static String executeGeneralRequest(
-<<<<<<< HEAD
-      HttpRequestBase httpRequest, int retryTimeout, HttpClientSettingsKey ocspAndProxyAndGzipKey)
-=======
       HttpRequestBase httpRequest,
       int retryTimeout,
       int authTimeout,
       int socketTimeout,
       int retryCount,
-      HttpClientSettingsKey ocspAndProxyKey)
->>>>>>> a8f50a07
+      HttpClientSettingsKey ocspAndProxyAndGzipKey)
       throws SnowflakeSQLException, IOException {
     return executeRequest(
         httpRequest,
