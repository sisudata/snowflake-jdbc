/*
 * Copyright (c) 2012-2019 Snowflake Computing Inc. All rights reserved.
 */

package net.snowflake.client.jdbc;

import java.io.InputStream;
import java.io.Reader;
import java.math.BigDecimal;
import java.net.URL;
import java.sql.*;
import java.sql.Date;
import java.util.*;
import net.snowflake.client.core.*;
import net.snowflake.client.log.SFLogger;
import net.snowflake.client.log.SFLoggerFactory;
import net.snowflake.client.util.VariableTypeArray;
import net.snowflake.common.core.SFBinary;
import net.snowflake.common.core.SqlState;

class SnowflakePreparedStatementV1 extends SnowflakeStatementV1
    implements PreparedStatement, SnowflakePreparedStatement {
  static final SFLogger logger = SFLoggerFactory.getLogger(SnowflakePreparedStatementV1.class);
  /** Error code returned when describing a statement that is binding table name */
  private static final Integer ERROR_CODE_TABLE_BIND_VARIABLE_NOT_SET = 2128;
  /** Error code when preparing statement with binding object names */
  private static final Integer ERROR_CODE_OBJECT_BIND_NOT_SET = 2129;
  /** Error code returned when describing a ddl command */
  private static final Integer ERROR_CODE_STATEMENT_CANNOT_BE_PREPARED = 7;
  /** snow-44393 Workaround for compiler cannot prepare to_timestamp(?, 3) */
  private static final Integer ERROR_CODE_FORMAT_ARGUMENT_NOT_STRING = 1026;
  /** A hash set that contains the error code that will not lead to exception in describe mode */
  private static final Set<Integer> errorCodesIgnoredInDescribeMode =
      new HashSet<>(
          Arrays.asList(
              ERROR_CODE_TABLE_BIND_VARIABLE_NOT_SET,
              ERROR_CODE_STATEMENT_CANNOT_BE_PREPARED,
              ERROR_CODE_OBJECT_BIND_NOT_SET,
              ERROR_CODE_FORMAT_ARGUMENT_NOT_STRING));

  private final String sql;

  private boolean showStatementParameters;

  /** statement and result metadata from describe phase */
  private SFStatementMetaData statementMetaData;
  /**
   * map of bind name to bind values for single query execution
   *
   * <p>Currently, bind name is just value index
   */
  private Map<String, ParameterBindingDTO> parameterBindings = new HashMap<>();
  /** map of bind values for batch query executions */
  private Map<String, ParameterBindingDTO> batchParameterBindings = new HashMap<>();

  private Map<String, Boolean> wasPrevValueNull = new HashMap<>();
  /** Counter for batch size if we are executing a statement with array bind supported */
  private int batchSize = 0;

  private boolean alreadyDescribed = false;

  /**
   * Construct SnowflakePreparedStatementV1
   *
   * @param connection connection object
   * @param sql sql
   * @param skipParsing true if the applications want to skip parsing to get metadata. false by
   *     default.
   * @param resultSetType result set type: ResultSet.TYPE_FORWARD_ONLY.
   * @param resultSetConcurrency result set conconcurrency: ResultSet.CONCUR_READ_ONLY.
   * @param resultSetHoldability result set holdability: ResultSet.CLOSE_CURSORS_AT_COMMIT
   * @throws SQLException if any SQL error occurs.
   */
  SnowflakePreparedStatementV1(
      SnowflakeConnectionV1 connection,
      String sql,
      boolean skipParsing,
      int resultSetType,
      int resultSetConcurrency,
      int resultSetHoldability)
      throws SQLException {
    super(connection, resultSetType, resultSetConcurrency, resultSetHoldability);
    this.sql = sql;
    this.statementMetaData = SFStatementMetaData.emptyMetaData();
    showStatementParameters = connection.getShowStatementParameters();
  }

  /**
   * This method will check alreadyDescribed flag. And if it is false, it will try to issue a
   * describe request to server. If true, it will skip describe request.
   *
   * @throws SQLException
   */
  private void describeSqlIfNotTried() throws SQLException {
    if (!alreadyDescribed) {
      try {
        this.statementMetaData = sfBaseStatement.describe(sql);
      } catch (SFException e) {
        throw new SnowflakeSQLLoggedException(connection.getSFBaseSession(), e);
      } catch (SnowflakeSQLException e) {
        if (!errorCodesIgnoredInDescribeMode.contains(e.getErrorCode())) {
          throw e;
        } else {
          statementMetaData = SFStatementMetaData.emptyMetaData();
        }
      }
      alreadyDescribed = true;
    }
  }

  @Override
  public ResultSet executeQuery() throws SQLException {
    ExecTimeTelemetryData execTimeData =
        new ExecTimeTelemetryData(
            SnowflakeUtil.getEpochTimeInMicroSeconds(),
            "ResultSet PreparedStatement.executeQuery()",
            this.batchID);
    if (showStatementParameters) {
      logger.info("executeQuery()", false);
    } else {
      logger.debug("executeQuery()", false);
    }
    ResultSet rs = executeQueryInternal(sql, false, parameterBindings, execTimeData);
    execTimeData.setQueryEnd(SnowflakeUtil.getEpochTimeInMicroSeconds());
    execTimeData.generateTelemetry();
    return rs;
  }

  /**
   * Execute a query asynchronously
   *
   * @return ResultSet containing results
   * @throws SQLException
   */
  public ResultSet executeAsyncQuery() throws SQLException {
    ExecTimeTelemetryData execTimeData =
        new ExecTimeTelemetryData(
            SnowflakeUtil.getEpochTimeInMicroSeconds(),
            "ResultSet PreparedStatement.executeAsyncQuery()",
            this.batchID);
    if (showStatementParameters) {
      logger.info("executeAsyncQuery()", false);
    } else {
      logger.debug("executeAsyncQuery()", false);
    }
    ResultSet rs = executeQueryInternal(sql, true, parameterBindings, execTimeData);
    execTimeData.setQueryEnd(SnowflakeUtil.getEpochTimeInMicroSeconds());
    execTimeData.generateTelemetry();
    return rs;
  }

  @Override
  public long executeLargeUpdate() throws SQLException {
<<<<<<< HEAD
    ExecTimeTelemetryData execTimeData =
        new ExecTimeTelemetryData(
            SnowflakeUtil.getEpochTimeInMicroSeconds(),
            "long PreparedStatement.executeLargeUpdate()",
            this.batchID);
    logger.debug("executeLargeUpdate()");
    long res = executeUpdateInternal(sql, parameterBindings, true, execTimeData);
    execTimeData.setQueryEnd(SnowflakeUtil.getEpochTimeInMicroSeconds());
    execTimeData.generateTelemetry();
    return res;
=======
    logger.debug("executeLargeUpdate()", false);

    return executeUpdateInternal(sql, parameterBindings, true);
>>>>>>> a8f50a07
  }

  @Override
  public int executeUpdate() throws SQLException {
<<<<<<< HEAD
    logger.debug("executeUpdate()");
=======
    logger.debug("executeUpdate()", false);

>>>>>>> a8f50a07
    return (int) executeLargeUpdate();
  }

  @Override
  public void setNull(int parameterIndex, int sqlType) throws SQLException {
    logger.debug(
        "setNull(parameterIndex: {}, sqlType: {})",
        parameterIndex,
        SnowflakeType.JavaSQLType.find(sqlType));
    raiseSQLExceptionIfStatementIsClosed();

    ParameterBindingDTO binding = new ParameterBindingDTO(SnowflakeType.ANY.toString(), null);
    parameterBindings.put(String.valueOf(parameterIndex), binding);
  }

  @Override
  public void setBoolean(int parameterIndex, boolean x) throws SQLException {
    logger.debug("setBoolean(parameterIndex: {}, boolean x)", parameterIndex);
    ParameterBindingDTO binding =
        new ParameterBindingDTO(
            SnowflakeUtil.javaTypeToSFTypeString(Types.BOOLEAN, connection.getSFBaseSession()),
            String.valueOf(x));
    parameterBindings.put(String.valueOf(parameterIndex), binding);
  }

  @Override
  public void setByte(int parameterIndex, byte x) throws SQLException {
    logger.debug("setByte(parameterIndex: {}, byte x)", parameterIndex);
    ParameterBindingDTO binding =
        new ParameterBindingDTO(
            SnowflakeUtil.javaTypeToSFTypeString(Types.TINYINT, connection.getSFBaseSession()),
            String.valueOf(x));
    parameterBindings.put(String.valueOf(parameterIndex), binding);
  }

  @Override
  public void setShort(int parameterIndex, short x) throws SQLException {
    logger.debug("setShort(parameterIndex: {}, short x)", parameterIndex);

    ParameterBindingDTO binding =
        new ParameterBindingDTO(
            SnowflakeUtil.javaTypeToSFTypeString(Types.SMALLINT, connection.getSFBaseSession()),
            String.valueOf(x));
    parameterBindings.put(String.valueOf(parameterIndex), binding);
  }

  @Override
  public void setInt(int parameterIndex, int x) throws SQLException {
    logger.debug("setInt(parameterIndex: {}, int x)", parameterIndex);

    ParameterBindingDTO binding =
        new ParameterBindingDTO(
            SnowflakeUtil.javaTypeToSFTypeString(Types.INTEGER, connection.getSFBaseSession()),
            String.valueOf(x));
    parameterBindings.put(String.valueOf(parameterIndex), binding);
  }

  @Override
  public void setLong(int parameterIndex, long x) throws SQLException {
    logger.debug("setLong(parameterIndex: {}, long x)", parameterIndex);

    ParameterBindingDTO binding =
        new ParameterBindingDTO(
            SnowflakeUtil.javaTypeToSFTypeString(Types.BIGINT, connection.getSFBaseSession()),
            String.valueOf(x));
    parameterBindings.put(String.valueOf(parameterIndex), binding);
  }

  @Override
  public void setFloat(int parameterIndex, float x) throws SQLException {
    logger.debug("setFloat(parameterIndex: {}, float x)", parameterIndex);

    ParameterBindingDTO binding =
        new ParameterBindingDTO(
            SnowflakeUtil.javaTypeToSFTypeString(Types.FLOAT, connection.getSFBaseSession()),
            String.valueOf(x));
    parameterBindings.put(String.valueOf(parameterIndex), binding);
  }

  @Override
  public void setDouble(int parameterIndex, double x) throws SQLException {
    logger.debug("setDouble(parameterIndex: {}, double x)", parameterIndex);

    ParameterBindingDTO binding =
        new ParameterBindingDTO(
            SnowflakeUtil.javaTypeToSFTypeString(Types.DOUBLE, connection.getSFBaseSession()),
            String.valueOf(x));
    parameterBindings.put(String.valueOf(parameterIndex), binding);
  }

  @Override
  public void setBigDecimal(int parameterIndex, BigDecimal x) throws SQLException {
    logger.debug("setBigDecimal(parameterIndex: {}, BigDecimal x)", parameterIndex);

    if (x == null) {
      setNull(parameterIndex, Types.DECIMAL);
    } else {
      ParameterBindingDTO binding =
          new ParameterBindingDTO(
              SnowflakeUtil.javaTypeToSFTypeString(Types.DECIMAL, connection.getSFBaseSession()),
              String.valueOf(x));
      parameterBindings.put(String.valueOf(parameterIndex), binding);
    }
  }

  @Override
  public void setString(int parameterIndex, String x) throws SQLException {
    logger.debug("setString(parameterIndex: {}, String x)", parameterIndex);

    ParameterBindingDTO binding =
        new ParameterBindingDTO(
            SnowflakeUtil.javaTypeToSFTypeString(Types.VARCHAR, connection.getSFBaseSession()), x);
    parameterBindings.put(String.valueOf(parameterIndex), binding);
  }

  @Override
  public void setBytes(int parameterIndex, byte[] x) throws SQLException {
    logger.debug("setBytes(parameterIndex: {}, byte[] x)", parameterIndex);

    ParameterBindingDTO binding =
        new ParameterBindingDTO(
            SnowflakeUtil.javaTypeToSFTypeString(Types.BINARY, connection.getSFBaseSession()),
            new SFBinary(x).toHex());
    parameterBindings.put(String.valueOf(parameterIndex), binding);
  }

  @Override
  public void setDate(int parameterIndex, Date x) throws SQLException {
    logger.debug("setDate(parameterIndex: {}, Date x)", parameterIndex);

    if (x == null) {
      setNull(parameterIndex, Types.DATE);
    } else {
      ParameterBindingDTO binding =
          new ParameterBindingDTO(
              SnowflakeUtil.javaTypeToSFTypeString(Types.DATE, connection.getSFBaseSession()),
              String.valueOf(
                  x.getTime()
                      + TimeZone.getDefault().getOffset(x.getTime())
                      - ResultUtil.msDiffJulianToGregorian(x)));

      parameterBindings.put(String.valueOf(parameterIndex), binding);
    }
  }

  @Override
  public void setTime(int parameterIndex, Time x) throws SQLException {
    logger.debug("setTime(parameterIndex: {}, Time x)", parameterIndex);

    if (x == null) {
      setNull(parameterIndex, Types.TIME);
    } else {
      // Convert to nanoseconds since midnight using the input time mod 24 hours.
      final long MS_IN_DAY = 86400 * 1000;
      long msSinceEpoch = x.getTime();
      // Use % + % instead of just % to get the nonnegative remainder.
      // TODO(mkember): Change to use Math.floorMod when Client is on Java 8.
      long msSinceMidnight = (msSinceEpoch % MS_IN_DAY + MS_IN_DAY) % MS_IN_DAY;
      long nanosSinceMidnight = msSinceMidnight * 1000 * 1000;

      ParameterBindingDTO binding =
          new ParameterBindingDTO(
              SnowflakeUtil.javaTypeToSFTypeString(Types.TIME, connection.getSFBaseSession()),
              String.valueOf(nanosSinceMidnight));

      parameterBindings.put(String.valueOf(parameterIndex), binding);
    }
  }

  @Override
  public void setTimestamp(int parameterIndex, Timestamp x) throws SQLException {
    logger.debug("setTimestamp(parameterIndex: {}, Timestamp x)", parameterIndex);

    setTimestampWithType(parameterIndex, x, Types.TIMESTAMP);
  }

  private void setTimestampWithType(int parameterIndex, Timestamp x, int snowflakeType)
      throws SQLException {
    // convert the timestamp from being in local time zone to be in UTC timezone
    String value =
        x == null
            ? null
            : String.valueOf(
                BigDecimal.valueOf((x.getTime() - ResultUtil.msDiffJulianToGregorian(x)) / 1000)
                    .scaleByPowerOfTen(9)
                    .add(BigDecimal.valueOf(x.getNanos())));
    String bindingTypeName;
    switch (snowflakeType) {
      case SnowflakeUtil.EXTRA_TYPES_TIMESTAMP_LTZ:
        bindingTypeName = SnowflakeType.TIMESTAMP_LTZ.name();
        break;
      case SnowflakeUtil.EXTRA_TYPES_TIMESTAMP_NTZ:
        bindingTypeName = SnowflakeType.TIMESTAMP_NTZ.name();
        break;
      default:
        bindingTypeName = connection.getSFBaseSession().getTimestampMappedType().name();
        break;
    }

    ParameterBindingDTO binding = new ParameterBindingDTO(bindingTypeName, value);
    parameterBindings.put(String.valueOf(parameterIndex), binding);
  }

  @Override
  public void setAsciiStream(int parameterIndex, InputStream x, int length) throws SQLException {
    throw new SnowflakeLoggedFeatureNotSupportedException(connection.getSFBaseSession());
  }

  @Override
  @Deprecated
  public void setUnicodeStream(int parameterIndex, InputStream x, int length) throws SQLException {
    throw new SnowflakeLoggedFeatureNotSupportedException(connection.getSFBaseSession());
  }

  @Override
  public void setBinaryStream(int parameterIndex, InputStream x, int length) throws SQLException {
    throw new SnowflakeLoggedFeatureNotSupportedException(connection.getSFBaseSession());
  }

  @Override
  public void clearParameters() throws SQLException {
    parameterBindings.clear();
  }

  @Override
  public void setObject(int parameterIndex, Object x, int targetSqlType) throws SQLException {
    if (x == null) {
      setNull(parameterIndex, targetSqlType);
    } else if (targetSqlType == Types.DATE) {
      setDate(parameterIndex, (Date) x);
    } else if (targetSqlType == Types.TIME) {
      setTime(parameterIndex, (Time) x);
    } else if (targetSqlType == Types.TIMESTAMP) {
      setTimestamp(parameterIndex, (Timestamp) x);
    } else if (targetSqlType == SnowflakeUtil.EXTRA_TYPES_TIMESTAMP_LTZ
        || targetSqlType == SnowflakeUtil.EXTRA_TYPES_TIMESTAMP_NTZ) {
      setTimestampWithType(parameterIndex, (Timestamp) x, targetSqlType);
    } else {
      logger.debug(
          "setObject(parameterIndex: {}, Object x, sqlType: {})",
          parameterIndex,
          SnowflakeType.JavaSQLType.find(targetSqlType));

      ParameterBindingDTO binding =
          new ParameterBindingDTO(
              SnowflakeUtil.javaTypeToSFTypeString(targetSqlType, connection.getSFBaseSession()),
              String.valueOf(x));
      parameterBindings.put(String.valueOf(parameterIndex), binding);
    }
  }

  @Override
  public void setObject(int parameterIndex, Object x) throws SQLException {
    if (x == null) {
      setNull(parameterIndex, Types.NULL);
    } else if (x instanceof String) {
      setString(parameterIndex, (String) x);
    } else if (x instanceof BigDecimal) {
      setBigDecimal(parameterIndex, (BigDecimal) x);
    } else if (x instanceof Short) {
      setShort(parameterIndex, (Short) x);
    } else if (x instanceof Integer) {
      setInt(parameterIndex, (Integer) x);
    } else if (x instanceof Long) {
      setLong(parameterIndex, (Long) x);
    } else if (x instanceof Float) {
      setFloat(parameterIndex, (Float) x);
    } else if (x instanceof Double) {
      setDouble(parameterIndex, (Double) x);
    } else if (x instanceof Date) {
      setDate(parameterIndex, (Date) x);
    } else if (x instanceof Time) {
      setTime(parameterIndex, (Time) x);
    } else if (x instanceof Timestamp) {
      setTimestamp(parameterIndex, (Timestamp) x);
    } else if (x instanceof Boolean) {
      setBoolean(parameterIndex, (Boolean) x);
    } else if (x instanceof byte[]) {
      setBytes(parameterIndex, (byte[]) x);
    } else {
      throw new SnowflakeSQLLoggedException(
          connection.getSFBaseSession(),
          ErrorCode.DATA_TYPE_NOT_SUPPORTED.getMessageCode(),
          SqlState.FEATURE_NOT_SUPPORTED,
          "Object type: " + x.getClass());
    }
  }

  @Override
  public boolean execute() throws SQLException {
    ExecTimeTelemetryData execTimeData =
        new ExecTimeTelemetryData(
            SnowflakeUtil.getEpochTimeInMicroSeconds(),
            "boolean PreparedStatement.execute()",
            this.batchID);
    logger.debug("execute: {}", sql);
    boolean res = executeInternal(sql, parameterBindings, execTimeData);
    execTimeData.setQueryEnd(SnowflakeUtil.getEpochTimeInMicroSeconds());
    execTimeData.generateTelemetry();
    return res;
  }

  @Override
  public void addBatch() throws SQLException {
    logger.debug("addBatch()", false);

    raiseSQLExceptionIfStatementIsClosed();

    describeSqlIfNotTried();
    if (statementMetaData.isArrayBindSupported()) {
      for (Map.Entry<String, ParameterBindingDTO> binding : parameterBindings.entrySet()) {
        // get the entry for the bind variable in the batch binding map
        ParameterBindingDTO bindingValueAndType = batchParameterBindings.get(binding.getKey());

        List<String> values;

        Object newValue = binding.getValue().getValue();
        // create binding value and type for the first time
        if (bindingValueAndType == null) {
          // create the value list
          values = new ArrayList<>();

          bindingValueAndType = new ParameterBindingDTO(binding.getValue().getType(), values);

          // put the new map into the batch
          batchParameterBindings.put(binding.getKey(), bindingValueAndType);

          wasPrevValueNull.put(binding.getKey(), binding.getValue().getValue() == null);
        } else {
          // make sure type matches except for null values
          String prevType = bindingValueAndType.getType();
          String newType = binding.getValue().getType();

          if (wasPrevValueNull.get(binding.getKey()) && newValue != null) {
            // if previous value is null and the current value is not null
            // override the data type.
            bindingValueAndType = batchParameterBindings.remove(binding.getKey());
            bindingValueAndType.setType(newType);
            batchParameterBindings.put(binding.getKey(), bindingValueAndType);
            prevType = newType;
            wasPrevValueNull.put(binding.getKey(), false);
          }

          // if previous type is null, replace it with new type
          if (SnowflakeType.ANY.name().equalsIgnoreCase(prevType)
              && !SnowflakeType.ANY.name().equalsIgnoreCase(newType)) {
            bindingValueAndType.setType(newType);
          } else if (binding.getValue().getValue() != null && !prevType.equalsIgnoreCase(newType)) {
            String row = "Unknown";
            if (bindingValueAndType.getValue() instanceof Collection) {
              final List<String> typeCheckedList = (List<String>) bindingValueAndType.getValue();
              values = typeCheckedList;
              row = Integer.toString(values.size() + 1);
            }
            throw new SnowflakeSQLLoggedException(
                connection.getSFBaseSession(),
                ErrorCode.ARRAY_BIND_MIXED_TYPES_NOT_SUPPORTED.getMessageCode(),
                SqlState.FEATURE_NOT_SUPPORTED,
                SnowflakeType.getJavaType(SnowflakeType.fromString(prevType)).name(),
                SnowflakeType.getJavaType(SnowflakeType.fromString(newType)).name(),
                binding.getKey(),
                row);
          }

          // found the existing map so just get the value list
          final List<String> typeCheckedList = (List<String>) bindingValueAndType.getValue();
          values = typeCheckedList;
        }

        // add the value to the list of values in batch binding map
        values.add((String) newValue);
        bindingValueAndType.setValue(values);
      }
      batchSize++;
    } else {
      batch.add(new BatchEntry(this.sql, parameterBindings));
      parameterBindings = new HashMap<>();
    }
  }

  @Override
  public void setCharacterStream(int parameterIndex, Reader reader, int length)
      throws SQLException {
    throw new SnowflakeLoggedFeatureNotSupportedException(connection.getSFBaseSession());
  }

  @Override
  public void setRef(int parameterIndex, Ref x) throws SQLException {
    throw new SnowflakeLoggedFeatureNotSupportedException(connection.getSFBaseSession());
  }

  @Override
  public void setBlob(int parameterIndex, Blob x) throws SQLException {
    throw new SnowflakeLoggedFeatureNotSupportedException(connection.getSFBaseSession());
  }

  @Override
  public void setClob(int parameterIndex, Clob x) throws SQLException {
    setString(parameterIndex, x.toString());
  }

  @Override
  public void setArray(int parameterIndex, Array x) throws SQLException {
    throw new SnowflakeLoggedFeatureNotSupportedException(connection.getSFBaseSession());
  }

  @Override
  public ResultSetMetaData getMetaData() throws SQLException {
    logger.debug("getMetaData()", false);

    raiseSQLExceptionIfStatementIsClosed();

    describeSqlIfNotTried();
    return new SnowflakeResultSetMetaDataV1(this.statementMetaData.getResultSetMetaData());
  }

  @Override
  public void setDate(int parameterIndex, Date x, Calendar cal) throws SQLException {
    logger.debug("setDate(int parameterIndex, Date x, Calendar cal)", false);

    raiseSQLExceptionIfStatementIsClosed();
    if (x == null) {
      setNull(parameterIndex, Types.DATE);
    } else {
      // convert the date from to be in local time zone to be in UTC
      String value =
          String.valueOf(
              x.getTime()
                  + cal.getTimeZone().getOffset(x.getTime())
                  - ResultUtil.msDiffJulianToGregorian(x));

      ParameterBindingDTO binding =
          new ParameterBindingDTO(
              SnowflakeUtil.javaTypeToSFTypeString(Types.DATE, connection.getSFBaseSession()),
              value);
      parameterBindings.put(String.valueOf(parameterIndex), binding);
    }
  }

  @Override
  public void setTime(int parameterIndex, Time x, Calendar cal) throws SQLException {
    logger.debug("setTime(int parameterIndex, Time x, Calendar cal)", false);
    raiseSQLExceptionIfStatementIsClosed();
    setTime(parameterIndex, x);
  }

  @Override
  public void setTimestamp(int parameterIndex, Timestamp x, Calendar cal) throws SQLException {
    logger.debug("setTimestamp(int parameterIndex, Timestamp x, Calendar cal)", false);
    raiseSQLExceptionIfStatementIsClosed();

    // convert the time from being in UTC to be in local time zone
    String value = null;
    SnowflakeType sfType =
        SnowflakeUtil.javaTypeToSFType(Types.TIMESTAMP, connection.getSFBaseSession());
    if (x != null) {
      long milliSecSinceEpoch = x.getTime();

      if (sfType == SnowflakeType.TIMESTAMP) {
        sfType = connection.getSFBaseSession().getTimestampMappedType();
      }
      // if type is timestamp_tz, keep the offset and the time value separate.
      // store the offset, in minutes, as amount it's off from UTC
      if (sfType == SnowflakeType.TIMESTAMP_TZ) {
        value =
            String.valueOf(
                BigDecimal.valueOf(milliSecSinceEpoch / 1000)
                    .scaleByPowerOfTen(9)
                    .add(BigDecimal.valueOf(x.getNanos())));

        int offset = cal.getTimeZone().getOffset(milliSecSinceEpoch) / 60000 + 1440;
        value += " " + offset;
      } else {
        milliSecSinceEpoch = milliSecSinceEpoch + cal.getTimeZone().getOffset(milliSecSinceEpoch);

        value =
            String.valueOf(
                BigDecimal.valueOf(milliSecSinceEpoch / 1000)
                    .scaleByPowerOfTen(9)
                    .add(BigDecimal.valueOf(x.getNanos())));
      }
    }

    ParameterBindingDTO binding = new ParameterBindingDTO(sfType.name(), value);
    parameterBindings.put(String.valueOf(parameterIndex), binding);
  }

  @Override
  public void setNull(int parameterIndex, int sqlType, String typeName) throws SQLException {
    logger.debug("setNull(int parameterIndex, int sqlType, String typeName)", false);

    setNull(parameterIndex, sqlType);
  }

  @Override
  public void setURL(int parameterIndex, URL x) throws SQLException {
    throw new SnowflakeLoggedFeatureNotSupportedException(connection.getSFBaseSession());
  }

  @Override
  public ParameterMetaData getParameterMetaData() throws SQLException {
    describeSqlIfNotTried();
    return new SnowflakeParameterMetadata(statementMetaData, connection.getSFBaseSession());
  }

  @Override
  public void setRowId(int parameterIndex, RowId x) throws SQLException {
    throw new SnowflakeLoggedFeatureNotSupportedException(connection.getSFBaseSession());
  }

  @Override
  public void setNString(int parameterIndex, String value) throws SQLException {
    throw new SnowflakeLoggedFeatureNotSupportedException(connection.getSFBaseSession());
  }

  @Override
  public void setNCharacterStream(int parameterIndex, Reader value, long length)
      throws SQLException {
    throw new SnowflakeLoggedFeatureNotSupportedException(connection.getSFBaseSession());
  }

  @Override
  public void setNClob(int parameterIndex, NClob value) throws SQLException {
    throw new SnowflakeLoggedFeatureNotSupportedException(connection.getSFBaseSession());
  }

  @Override
  public void setClob(int parameterIndex, Reader reader, long length) throws SQLException {
    throw new SnowflakeLoggedFeatureNotSupportedException(connection.getSFBaseSession());
  }

  @Override
  public void setBlob(int parameterIndex, InputStream inputStream, long length)
      throws SQLException {
    throw new SnowflakeLoggedFeatureNotSupportedException(connection.getSFBaseSession());
  }

  @Override
  public void setNClob(int parameterIndex, Reader reader, long length) throws SQLException {
    throw new SnowflakeLoggedFeatureNotSupportedException(connection.getSFBaseSession());
  }

  @Override
  public void setSQLXML(int parameterIndex, SQLXML xmlObject) throws SQLException {
    throw new SnowflakeLoggedFeatureNotSupportedException(connection.getSFBaseSession());
  }

  @Override
  public void setObject(int parameterIndex, Object x, int targetSqlType, int scaleOrLength)
      throws SQLException {
    logger.debug(
        "setObject(int parameterIndex, Object x, int targetSqlType, int scaleOrLength)", false);

    raiseSQLExceptionIfStatementIsClosed();
    if (x == null) {
      setNull(parameterIndex, targetSqlType);
    } else if (targetSqlType == Types.DECIMAL || targetSqlType == Types.NUMERIC) {
      BigDecimal decimalObj = new BigDecimal(String.valueOf(x));
      decimalObj.setScale(scaleOrLength);
      setBigDecimal(parameterIndex, decimalObj);
    } else {
      setObject(parameterIndex, x, targetSqlType);
    }
  }

  @Override
  public void setAsciiStream(int parameterIndex, InputStream x, long length) throws SQLException {
    throw new SnowflakeLoggedFeatureNotSupportedException(connection.getSFBaseSession());
  }

  @Override
  public void setBinaryStream(int parameterIndex, InputStream x, long length) throws SQLException {
    throw new SnowflakeLoggedFeatureNotSupportedException(connection.getSFBaseSession());
  }

  @Override
  public void setCharacterStream(int parameterIndex, Reader reader, long length)
      throws SQLException {
    throw new SnowflakeLoggedFeatureNotSupportedException(connection.getSFBaseSession());
  }

  @Override
  public void setAsciiStream(int parameterIndex, InputStream x) throws SQLException {
    throw new SnowflakeLoggedFeatureNotSupportedException(connection.getSFBaseSession());
  }

  @Override
  public void setBinaryStream(int parameterIndex, InputStream x) throws SQLException {
    throw new SnowflakeLoggedFeatureNotSupportedException(connection.getSFBaseSession());
  }

  @Override
  public void setCharacterStream(int parameterIndex, Reader reader) throws SQLException {
    throw new SnowflakeLoggedFeatureNotSupportedException(connection.getSFBaseSession());
  }

  @Override
  public void setNCharacterStream(int parameterIndex, Reader value) throws SQLException {
    throw new SnowflakeLoggedFeatureNotSupportedException(connection.getSFBaseSession());
  }

  @Override
  public void setClob(int parameterIndex, Reader reader) throws SQLException {
    throw new SnowflakeLoggedFeatureNotSupportedException(connection.getSFBaseSession());
  }

  @Override
  public void setBlob(int parameterIndex, InputStream inputStream) throws SQLException {
    throw new SnowflakeLoggedFeatureNotSupportedException(connection.getSFBaseSession());
  }

  @Override
  public void setNClob(int parameterIndex, Reader reader) throws SQLException {
    throw new SnowflakeLoggedFeatureNotSupportedException(connection.getSFBaseSession());
  }

  @Override
  public int executeUpdate(String sql) throws SQLException {
    logger.debug("executeUpdate(String sql)", false);

    throw new SnowflakeSQLException(
        ErrorCode.UNSUPPORTED_STATEMENT_TYPE_IN_EXECUTION_API, StmtUtil.truncateSQL(sql));
  }

  @Override
  public boolean execute(String sql) throws SQLException {
    logger.debug("execute(String sql)", false);

    throw new SnowflakeSQLException(
        ErrorCode.UNSUPPORTED_STATEMENT_TYPE_IN_EXECUTION_API, StmtUtil.truncateSQL(sql));
  }

  @Override
  public void addBatch(String sql) throws SQLException {
    throw new SnowflakeSQLException(
        ErrorCode.UNSUPPORTED_STATEMENT_TYPE_IN_EXECUTION_API, StmtUtil.truncateSQL(sql));
  }

  @Override
  public void clearBatch() throws SQLException {
    super.clearBatch();
    batchParameterBindings.clear();
    parameterBindings.clear();
    wasPrevValueNull.clear();
    batchSize = 0;
  }

  @Override
  public int[] executeBatch() throws SQLException {
    logger.debug("executeBatch()", false);
    return executeBatchInternalWithArrayBind(false).intArr;
  }

  @Override
  public long[] executeLargeBatch() throws SQLException {
    logger.debug("executeLargeBatch()", false);
    return executeBatchInternalWithArrayBind(true).longArr;
  }

  VariableTypeArray executeBatchInternalWithArrayBind(boolean isLong) throws SQLException {
    raiseSQLExceptionIfStatementIsClosed();

    describeSqlIfNotTried();

    if (this.statementMetaData.getStatementType().isGenerateResultSet()) {
      throw new SnowflakeSQLException(
          ErrorCode.UNSUPPORTED_STATEMENT_TYPE_IN_EXECUTION_API, StmtUtil.truncateSQL(sql));
    }

    VariableTypeArray updateCounts;
    if (isLong) {
      long[] arr = new long[batch.size()];
      updateCounts = new VariableTypeArray(null, arr);
    } else {
      int size = batch.size();
      int[] arr = new int[size];
      updateCounts = new VariableTypeArray(arr, null);
    }

    try {
      if (this.statementMetaData.isArrayBindSupported()) {
        if (batchSize <= 0) {
          if (isLong) {
            logger.debug(
                "executeLargeBatch() using array bind with no batch data. Return long[0] directly",
                false);
            return new VariableTypeArray(null, new long[0]);
          } else {
            logger.debug(
                "executeBatch() using array bind with no batch data. Return int[0] directly",
                false);
            return new VariableTypeArray(new int[0], null);
          }
        }

        int updateCount =
            (int)
                executeUpdateInternal(
                    this.sql, batchParameterBindings, false, new ExecTimeTelemetryData());

        // when update count is the same as the number of bindings in the batch,
        // expand the update count into an array (SNOW-14034)
        if (updateCount == batchSize) {
          if (isLong) {
            updateCounts = new VariableTypeArray(null, new long[updateCount]);
            for (int idx = 0; idx < updateCount; idx++) updateCounts.longArr[idx] = 1;
          } else {
            updateCounts = new VariableTypeArray(new int[updateCount], null);
            for (int idx = 0; idx < updateCount; idx++) updateCounts.intArr[idx] = 1;
          }
        } else {
          if (isLong) {
            updateCounts.longArr = new long[] {updateCount};
          } else {
            updateCounts.intArr = new int[] {updateCount};
          }
        }
      } else {
        // Array binding is not supported
        if (isLong) {
          updateCounts.longArr = executeBatchInternal(false).longArr;

        } else {
          updateCounts.intArr = executeBatchInternal(false).intArr;
        }
      }
    } finally {
      this.clearBatch();
    }

    return updateCounts;
  }

  @Override
  public int executeUpdate(String sql, int autoGeneratedKeys) throws SQLException {
    throw new SnowflakeLoggedFeatureNotSupportedException(connection.getSFBaseSession());
  }

  @Override
  public int executeUpdate(String sql, int[] columnIndexes) throws SQLException {
    throw new SnowflakeLoggedFeatureNotSupportedException(connection.getSFBaseSession());
  }

  @Override
  public int executeUpdate(String sql, String[] columnNames) throws SQLException {
    throw new SnowflakeLoggedFeatureNotSupportedException(connection.getSFBaseSession());
  }

  @Override
  public boolean execute(String sql, int autoGeneratedKeys) throws SQLException {
    throw new SnowflakeLoggedFeatureNotSupportedException(connection.getSFBaseSession());
  }

  @Override
  public boolean execute(String sql, int[] columnIndexes) throws SQLException {
    throw new SnowflakeLoggedFeatureNotSupportedException(connection.getSFBaseSession());
  }

  @Override
  public boolean execute(String sql, String[] columnNames) throws SQLException {
    throw new SnowflakeLoggedFeatureNotSupportedException(connection.getSFBaseSession());
  }

  // For testing use only
  Map<String, ParameterBindingDTO> getBatchParameterBindings() {
    return batchParameterBindings;
  }

  // package private for testing purpose only
  Map<String, ParameterBindingDTO> getParameterBindings() {
    return parameterBindings;
  }
}<|MERGE_RESOLUTION|>--- conflicted
+++ resolved
@@ -151,32 +151,18 @@
 
   @Override
   public long executeLargeUpdate() throws SQLException {
-<<<<<<< HEAD
-    ExecTimeTelemetryData execTimeData =
-        new ExecTimeTelemetryData(
-            SnowflakeUtil.getEpochTimeInMicroSeconds(),
-            "long PreparedStatement.executeLargeUpdate()",
-            this.batchID);
-    logger.debug("executeLargeUpdate()");
-    long res = executeUpdateInternal(sql, parameterBindings, true, execTimeData);
-    execTimeData.setQueryEnd(SnowflakeUtil.getEpochTimeInMicroSeconds());
-    execTimeData.generateTelemetry();
-    return res;
-=======
+    ExecTimeTelemetryData execTimeTelemetryData =
+            new ExecTimeTelemetryData(SnowflakeUtil.getEpochTimeInMicroSeconds(),
+                    "long PreparedStatement.executeLargeUpdate()",
+                    this.batchID);
     logger.debug("executeLargeUpdate()", false);
 
-    return executeUpdateInternal(sql, parameterBindings, true);
->>>>>>> a8f50a07
+    return executeUpdateInternal(sql, parameterBindings, true, execTimeTelemetryData);
   }
 
   @Override
   public int executeUpdate() throws SQLException {
-<<<<<<< HEAD
-    logger.debug("executeUpdate()");
-=======
     logger.debug("executeUpdate()", false);
-
->>>>>>> a8f50a07
     return (int) executeLargeUpdate();
   }
 
