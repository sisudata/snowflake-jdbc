--- conflicted
+++ resolved
@@ -401,11 +401,7 @@
             instance.count();
           } else if (statusCode == 429) {
             logger.debug("telemetry server request hit server cap on response: " + response);
-<<<<<<< HEAD
-            System.out.println("telemetry server request hit server cap on response: " + response);
-=======
             System.out.println("telemetry server request hit server cap on response on deployment: " + instance.serverDeployment.getURL());
->>>>>>> 0c3630f1
             instance.serverFailureCnt.incrementAndGet();
           } else {
             logger.debug("telemetry server request error: " + response);
