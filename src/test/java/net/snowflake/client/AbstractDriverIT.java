--- conflicted
+++ resolved
@@ -12,13 +12,9 @@
 import java.util.*;
 import java.util.logging.Level;
 import java.util.logging.Logger;
-<<<<<<< HEAD
-
 import static org.hamcrest.MatcherAssert.assertThat;
-=======
 import javax.annotation.Nullable;
 import org.junit.Rule;
->>>>>>> a8f50a07
 
 /** Base test class with common constants, data structures and methods */
 public class AbstractDriverIT {
