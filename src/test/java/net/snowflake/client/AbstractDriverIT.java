--- conflicted
+++ resolved
@@ -290,11 +290,8 @@
     properties.put("useProxy", "true");
     properties.put("proxyHost", "127.0.0.1");
     properties.put("proxyPort", "9090");
-<<<<<<< HEAD
-=======
     //properties.put("gzipDisabled", "true");
 
->>>>>>> 140daa7b
 
     properties.put("internal", Boolean.TRUE.toString()); // TODO: do we need this?
 
